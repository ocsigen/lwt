<<<<<<< HEAD
===== 5.10.0 =====

====== Misc

  * In `Lwt_io`, functions that create sockets gain new options `?set_tcp_nodelay`
    and `?prepare_fd` to exert more control over the socket. (#1061)
    `?set_tcp_nodelay` is set to `true` by default which means TCP_NODELAY is now
    set by default for such functions.
=======
===== 5.9.2 =====

====== Packaging ======

  * lwt_ppx is compatible with newer versions of ppxlib. (Patrick Ferris, Kate Deplaix, Sora Morimoto, #1033)

====== Other ======

  * Misc repository maintenance. (Sora Morimoto)

  * Misc typo. (Kaustubh Maske Patil, #1056)

===== 5.9.1 =====

====== Fixes ======

  * META files now carry version information. (Hugo Heuzard, #1042, #1053)
>>>>>>> 5349dd29

===== 5.9.0 =====

====== Additions ======

  * Lwt_stream.junk_available is a Lwt-free alternative to Lwt_stream.junk_old. (Alain Mebsout, #1036)

  * Lwt_engine.libev#backend indicates which backend was picked by libev. (mefyl, bnguyenvanyen, #985)

====== Documentation ======

  * Many fixes. (Arvid Jakobsson, #1038)

====== Other ======

  * Misc repository maintenance. (Sora Morimoto, Shon Feder, #1037, #1035)

===== 5.8.1 =====

====== Fixes ======

  * META files now carry version information. (Hugo Heuzard, #1042, #1053)

===== 5.8.0 =====

====== Improvements ======

  * Make Lwt_seq.of_list lazier, make Lwt_set.to_list tail-rec. (Samer Abdallah, #1019)

  * Convert more Lwt.fail into raise to increase availibility of backtraces. (#1008)

====== Documentation ======

  * Small fixes. (Nils André, #1001, #1006)

  * Convert manual to mld. (#951, Antonin Décimo)

====== Other ======

  * Many improbements to the CI. (Sora Morimoto, Idir Lankri, #986, #1009, #1011, #1013, #1014, #1016, #1020, #1021, #1023, #1024, #1025)

  * Improbements to the packaging. (Sora Morimoto, #1010, #1015)

  * Make C code pass the stricter checks of GCC 14. (Jerry James, #1004)

  * Fix many many C warnings and other fixes. (Antonin Décimo, #1007, #1022)

===== 5.7.0 =====

====== Breaking API changes ======

  * Lwt_result.catch now takes a function (unit -> 'a t) rather than a promise ('a t). (#965)

  * Remove the deprecated Lwt.result type (use Stdlib.result instead). (#968)

  * Remove the deprecated Lwt.make_value and Lwt.make_result functions (use Ok and Error instead). (#968)

  * Remove the deprecated and unsafe waiter_of_wakener (keep the waiter around when you create the wakener instead). (#968)

  * Remove the deprecated Lwt_stream.on_termination and Lwt_stream.on_terminate (bind to Lwt_stream.closed instead). (#968)

  * Remove the deprecated Lwt_stream.result type (use Stdlib.result instead). (#968)

  * Remove the deprecated Lwt_stream.map_exn function (use wrap_exn instead). (#968)

====== Additions ======

  * Lwt.Exception_filter for enabling/disabling system-exception catching. (#964)

  * Lwt.reraise an exception raising function which preserves backtraces, recommended for use in Lwt.catch. (#963)

  * Expose Lwt_io.delete_recursively for deleting a directory and its content recursively. (#984, Antonin Décimo)

  * Lwt_preemptive.run_in_main_dont_wait to run a function in the main preemptive thread but without waiting for the result. (Kate Deplaix, #960)

  * Lwt_unix.handle_signal and Lwt_engine.forwards_signal to allow other IO libraries (such as Eio) to share signal handlers. (Thomas Leonard, #993, #991)

====== Build ======

  * Remove unused dependency in dune file. (#969, Kate Deplaix)

  * Fix some compilation warnings for C stubs with OCaml 5. (#976, Antonin Décimo)

====== Fixes ======

  * Use SA_ONSTACK on OCaml5 to avoid SIGSEGV. (Thomas Leonard, #993, #981)

  * Fix race in worker loop. (Thomas Leonard, #993, #994)

  * Fix marshall header size in Lwt_io.read_value. (Simmo Saan, #995)

====== Misc ======

  * Resolve paused promises only once in main loop. This lets Lwt.pause behave identical to Lwt_unix.yield. (#917, Christopher Zimmermann, Favonia)


===== 5.6.1 =====

====== Fixes ======

  *  Fix null file descriptor being closed when used as redirection for standard fd of child processes. (#957, Antonin Décimo)

===== 5.6.0 =====

====== Installability ======

  * Lwt is now compatible with OCaml 5.00. Lwt is now incompatible with OCaml 4.02. (#925, #923, Kate Deplaix, Patrick Ferris)
  * Lwt is now incompatible with OCaml.4.07 and earlier. (#947, Hannes Mehnert, Tim McGilchrist)
  * Lwt-unix is now compatible with OCaml 5.0.0. (#953, David Allsopp)

====== Additions ======

  * In the Lwt_io module, add `?cloexec:bool` optional arguments to functions that create file descriptors (`pipe`). The `?cloexec` argument is simply forwarded to the wrapped Lwt_unix function. (#872, #911, Antonin Décimo)
  * Add Lwt_result.error, Lwt_result.iter, and Lwt_result.iter_error for consistency with Stdlib. (#927, Antonin Décimo)
  * Lwt_result.bind_error. (#943, Boning Dong)
  * Add ?cloexec parameter to Lwt_io.pipe. (#911, Antonin Décimo)

====== Misc ======

  * On Windows, make Lwt_process.create_process duplicate standard handles given to the child process if they're not inheritable, to mimic the behaviour of Unix.create_process. (#909, Antonin Décimo)
  * Add missing dependency to `cppo` in lwt-react's opam file. (#946, Rizo I)
  * Improve documentation (especially internal links). (#928, Antonin Décimo)
  * Fix documentation of infix choose. (#952, Reynir Björnsson)
  * Only define OCAML_NAME_SPACE for OCaml<5.0.0. (#929, Antonin Décimo)
  * Replace mentions of Pervasives with Stdlib in the doc. (#954, Antonin Décimo)
  * Improve deprecation message for auto_yield. (#908, Seb Mondet)
  * Fix mirage tutorial link. (#936, Tuomas Lukka)
  * Fix issues in opam file. (#937, Andreas Hauptmann)

====== Fixes ======

  * Fix win32_spawn leaking dev_null fd in the parent process. (#906, Antonin Décimo)
  * Prefer SetHandleInformation to DuplicateHandle in set_close_on_exec for sockets. DuplicateHandle mustn't be used on sockets. (#907, Antonin Décimo)
  * Lwt.pick and Lwt.choose select preferentially failed promises as per documentation (#856, #874, Raman Varabets)
  * Use the WSA_FLAG_NO_HANDLE_INHERIT on Windows when creating sockets with WSASocket if the cloexec (non-inheritable) parameter is true. Fixes a Windows problem where a child process would inherit a supposedly non-inheritable socket. (#910, Antonin Décimo)
  * Fix macOS/arm64 tests which have a 16k page. (#932, Kate Deplaix)
  * Fix Lwt_unix.closedir incorrectly checking the return value of closedir(3). (#942, Antonin Décimo)
  * Fix custom_operations struct not fully initialized after OCaml 4.08. (Antonin Décimo, #918)
  * Fix missing include directive. (#940, Antonin Décimo)
  * Fix missing initialisation in Unix stub. (#941, Antonin Décimo)

====== Deprecations ======

  * Alias Lwt_result.map_err and Lwt_result.bind_lwt_err to Lwt_result.map_error and Lwt_result.bind_lwt_error for consistency with Stdlib. (#927, Antonin Décimo)

===== 5.5.0 =====

====== Deprecations ======

  * Lwt_main.yield and Lwt_unix.yield are deprecated in favor of the generic Lwt.pause, and Lwt_unix.auto_yield is deprecated in favor of the new Lwt_unix.auto_pause. Currently, Lwt_main.run resolves paused promises more frequently than yielded promises; the difference is unintended but existing applications could unintentionally depend on it. (#855, #858, Favonia)

====== Fixes ======

  * Use is_blocking in dup and dup2 to fix ENOTSOCK on Windows. (#869, Antonin Décimo)

  * Lwt_unix.lstat was incorrectly calling Unix.stat on Win32. Fixes the behavior of Lwt_io.with_temp_dir following symlinks to directories on Win32. (#883, Antonin Décimo)

  * Support deleting symlinks on Windows during cleanup of Lwt_io.with_temp_dir. (#886, Antonin Décimo)

  * Lwt_react.S.l[2-6]_s used polymorphic equality which could cause errors when handling functional values. (#893, Jérôme Vouillon)

  * On Windows, treat ERROR_BROKEN_PIPE on read as zero-read instead of error. See OCaml PR #4790. (#898, Antonin Décimo)

  * Fix compilation under MSVC by replacing Noreturn with CAMLnoreturn. (#880, #887, Nicolás Ojeda Bär)

====== Additions ======

  * Lwt_bytes.blit_from_string: string complement of Lwt_bytes.blit. (#882, Hugo Heuzard)

  * Lwt_seq: a Seq-like data-structure with Lwt delayed nodes. (#836, #842, Zach Shipko)

  * Lwt_unix.auto_pause: the replacement of Lwt_unix.auto_yield that uses Lwt.pause instead of Lwt_unix.yield. (#855, #858, Favonia)

  * Lwt_stream.return, Lwt_stream.return_lwt: singleton stream constructors. (#864, Boning Dong)

  * Add ?to_dir param from Unix.symlink to Lwt_unix.symlink wrapper. (#884, Antonin Décimo)

  * Lwt_stream.of_lwt_seq to convert an Lwt-sequence into an Lwt-stream. (#873)

  * Support IPv6 (always) and PF_UNIX (with OCaml >= 4.14) socketpair on Windows. (#870, #876, Antonin Décimo, David Allsopp)

  * In the Lwt_unix module, add `?cloexec:bool` optional arguments to functions that create file descriptors (`dup`, `dup2`, `pipe`, `pipe_in`, `pipe_out`, `socket`, `socketpair`, `accept`, `accept_n`). The `?cloexec` argument is simply forwarded to the wrapped Unix function (with OCaml >= 4.05, see PR ocaml/ocaml#650), or emulated as best-effort with `Unix.set_close_on_exec` on older OCaml versions. (#327, #847, #872, #901, Antonin Décimo)

  * Lwt_domain: helpers for using domainslib from Lwt. (#860, Sudha Parimala)

====== Misc ======

  * Code quality improvement: remove an unneeded Obj.magic. (#844, Benoit Montagu)

  * On Windows, use the Unicode API in C stubs and functions introduced in OCaml 4.06 to handle Unicode strings. Raise the minimum requirement to OCaml 4.06 (on Windows only). (#843, #903, Antonin Décimo)

  * More complete coverage in the CI. (#890, #894, #896, Sora Morimoto)

  * Code quality improvement: use exception pattern instead of try-with. (#895, Antonin Décimo)

  * Code quality improvement: fix warnings on 4.13. (#899)


===== 5.4.2 =====

====== Bugs fixed ======

  * Fix compilation on Windows by providing missing dummy stubs (#868, Andreas Hauptmann, Antonin Décimo).


===== 5.4.1 =====

====== Bugs fixed ======

  * Fix Lwt_fmt.stderr to actually point to stderr (#852, #850, Volker Diels-Grabsch).

  * Make temporary files created by Lwt_io.with_temp_dir deletable on Windows by removing the RO bit (#849, #861, Antonin Décimo).

  * Handle ECONNABORTED in Lwt_io.establish_server* (#829, #830, Reynir Björnsson, Hannes Mehnert).



====== Bugfixes ======

  * Fix Lwt_fmt.stderr to actually point to stderr (#852, #850, Volker Diels-Grabsch).

  * Lwt_io.establish_server* handles ECONNABORTED (#829, #830, Reynir Björnsson)


===== 5.4.0 (2020-12-16) =====

====== Installability ======

  * Support for OCaml 4.12 (#804, #826, Kate Deplaix).

  * lwt_ppx now uses ppxlib. This introduce a transitive dependency to OCaml.4.04 (#807, Philippe Veber).

====== Bugfixes ======

  * Catch exceptions in Lwt_react.of_stream (#809, Petter A. Urkedal).

  * Avoid segfaults in Lwt_unix.tcsetattr (#798, Frédéric Fortier).

====== Additions ======

  * fork method in Lwt_engine. This method is a noop in the released engines but it paves the way to a libuv-based engine (#811, Ulrik Strid, Anton Bachin).

  * Lwt_main.abandon_yielded_and_paused for use in conjunction with Lwt.fork (#789, Julien Tesson).

  * Lwt.wrap_in_cancelable to complete protect and no_cancel (#785).

  * Support for IOV_MAX in [Lwt_unix.IO_vectors.system_limit (#801, Pino Toscano).

  * Lwt_unix.send_msgto (#805, Antonio Nuno Monteiro).

  * Lwt.dont_wait, a more explicit alternative to Lwt.async (#820, François Thiré).

====== Miscellaneous ======

  * Avoid double-reversing when traversing lists. This may change the order in which some promises are collected, which may change which of several rejection is arbitrarily selected during concurrent traversal (#784).

  * Numerous documentation improvements (including external contributions from Bikal Lem, Sudha Parimala, and Hannes Mehnert).



===== 5.3.0 (2020-04-22) =====

  * Add let* and and* in Lwt.Syntax and Lwt_result.Syntax (#775, Rahul Kumar).
  * Also add let+ and and+ (#776, Craig Ferguson).
  * Add Lwt_result.both (#775, Rahul Kumar).
  * Always use libev if detected (#601).

===== 5.2.0 (2020-03-09) =====

  * Add Lwt_unix.pread, Lwt_unix.pwrite, and Lwt_unix.pwrite_string (#768,
    Pierre Chambart).
  * Internally use accept4(2) when available (#769, Pierre Chambart).
  * PPX: internally use 4.10 ASTs (#765).

===== 5.1.2 (2020-02-23) =====

====== Bugs fixed ======

  * Do not run C exit hooks after failed exec (#764, diagnosed Lucian Wischik).
  * discover.ml: don't add flags for missing system libraries (#760, #761, Olaf
    Hering).
  * discover.ml: don't run the opam binary (#761).
  * Warning on 4.10 in lwt_unix_stubs.c (#766).

===== 5.1.1 (2020-01-07) =====

====== Bugs fixed ======

  * Exception raised by Lwt_main.run upon call to exit (#758, reported Gal
    Schlezinger).

===== 5.1.0 (2019-12-28) =====

====== Additions ======

  * Lwt.all (9976f67).

====== Documentation ======

  * Add index.mld for nicer odoc output (1059a80, prompted Anurag Soni).
  * Link to rwo-lwt from the online manual to make it more discoverable
    (4129a22, suggested Anurag Soni).
  * Fix doc links in opam files (7617607).

===== 5.0.1 (2019-12-22) =====

====== Bugs fixed ======

  * Additional fix for libev detection under esy (#757, Antonio Nuno Monteiro).

===== 5.0.0 (2019-12-15) =====

====== Breaking ======

See #584 for an extended summary and discussion of this release as a whole, or
individual issues for each change specifically.

  * The callback passed to Lwt.async must now evaluate to unit Lwt.t, rather
    than _ Lwt.t (#603, requested @cfcs).
  * Lwt.choose, Lwt.nchoose, Lwt.nchoose_split, Lwt.pick, and Lwt.npick now
    raise Invalid_argument if given the empty list (#557, Tim Reinke).
  * Catch nested calls to Lwt_main.run (#607, #609, prompted François-René
    Rideau).
  * Use the new Lwt_unix.IO_vectors in Lwt_unix.recv_msg and Lwt_unix.send_msg
    (#594, prompted Marcello Seri).
  * Make Lwt_unix.Async_switch a synonym for Lwt_unix.Async_detach (#572).
  * Remove the redundant configure.ml (#700).
  * PPX: remove support for general [%lwt ...] expressions (#527).
  * PPX: remove support for Lwt_log and the -log option (#520).
  * PPX: remove the -no-debug option (#528).

====== Bugs fixed ======

  * libev detection under esy (#755, Antonio Nuno Monteiro).

===== 4.5.0 (2019-12-15) =====

====== Additions ======

  * Implement Lwt_unix.readv and Lwt_unix.writev on Windows using Lwt_unix.read
    and Lwt_unix.write (#745, requested Ulrik Strid).
  * Implement Lwt_unix.wait4 on Android using Unix.waitpid, as on Windows (#752,
    @EduardoRFS).
  * LWT_DISCOVER_ARGUMENTS=--verbose flag, passed through environment variable,
    for debugging the feature discovery (configuration) process (#740).

====== Bugs fixed ======

  * To help with fork, don't call back into Lwt_main at process exit to call Lwt
    exit hooks when there are none (#737, prompted Martin Jambon).
  * Properly retain references to buffers in Lwt_unix.readv, Lwt_unix.writev,
    Lwt_bytes.read, Lwt_bytes.write, and Lwt_bytes.mincore; the references could
    be released too early in rare circumstances (#742, prompted Olaf Hering).
  * Don't install a SIGCHLD handler when Lwt is linked in but not used (#738,
    requested Sam Goldman, additional information Waleed Khan).
  * Link with -lpthread on more platforms that support and require the flag
    (#748, Olivier Andrieu).
  * Fix syntax errors in feature test programs (#748, Olivier Andrieu).
  * C warning with OCaml 4.10 (#751, @kit-ty-kate).

====== Miscellaneous ======

  * Make tests more reliable (#726, #743, prompted Olaf Hering).
  * Fix deprecation annotation on internal API (#735, Antonio Nuno Monteiro).
  * Fix broken link in Lwt_mvar docs (#739, reported @tg-x).
  * Fix broken links in README (#750, @imbsky).

===== 4.4.0 (2019-10-09) =====

====== Additions ======

  * ?suffix argument for Lwt_io.with_temp_file and Lwt_io.open_temp_file (#724,
    requested Volker Diels-Grabsch).
  * Lwt_io.with_temp_dir and Lwt_io.create_temp_dir (#724, requested Volker
    Diels-Grabsch).

====== Changes ======

  * Lwt_io.establish_server: increase default backlog from 5 to SOMAXCONN (#731,
    suggested Konstantin Olkhovskiy).
  * PPX: use OCaml 4.09 ASTs to support recent features (074f679).
  * PPX: deprecate let%lwt structure items (#733, prompted Didier Le Botlan).

====== Miscellaneous ======

  * Tests now pass in more environments (#721, #722, #725, #729, reported Olaf
    Hering).

===== 4.3.1 (2019-09-26) =====

====== Bugs fixed ======

  * Lwt clobbered backtraces (#714, 6e855b8, 4694853, reported Volker
    Diels-Grabsch).
  * Lwt_unix.fork was broken on glibc 2.28 (#704, @ygrek).
  * Fix build with musl-gcc (#718, #719, reported Fabian Hemmer).
  * Support more Lwt_unix.madvise options (#716, Anton Kochkov).

====== Miscellaneous ======

  * Silence configure script (#717, requested Anil Madhavapeddy).
  * Greatly sped up CI and tests.

===== 4.3.0 (2019-08-20) =====

====== Planned to break in 5.0.0 ======

  For general discussion of breakage in Lwt 5.0.0, see #584. See #293 about how
  Lwt announces and does breaking changes.*

  * The signature of Lwt.async will change from (unit -> 'a Lwt.t) -> unit to
    (unit -> unit Lwt.t) -> unit (#603, prompted @cfcs).
  * Lwt_unix.send_msg and Lwt_unix.recv_msg will be changed to take
    Lwt_unix.IO_vectors.t instead of Lwt_unix.io_vectors (#702, prompted
    Marcello Seri).
  * Nesting calls to Lwt_main.run will be forbidden, and will raise an
    Failure. Most programs don't do this (#609, prompted François-René Rideau).
  * configure.ml will be removed in favor of an improved discover.ml This
    affects only users who are configuring Lwt as part of a manual installation
    (i.e., not users of opam or esy). See discover.ml for usage (#700).
  * Lwt_unix.async_method will have no effect. In practice, it already does
    nothing, and has almost no users (#572).

====== Additions ======

  * Lwt_process: allow setting working directory for new processes (#694, Thomas
    Leonard).
  * PPX: use OCaml 4.08 ASTs to support latest features (#697).
  * Lwt_io.NumberIO: use compiler intrinsics for better performance (#178,
    requested Mauricio Fernandez).

====== Bugs fixed ======

  * Race condition in Lwt_react.S.limit (4e592eb).
  * Use fallback rule during configuration (#693, Hongchang Wu).
  * Fix typos (#688, #692, @Fourchaux).

===== 4.2.1 (2019-04-02) =====

====== Bug fixed ======

  * Detect libev correctly when building under esy (#679, Antonio Nuno
    Monteiro).

===== 4.2.0 (2019-03-25) =====

====== Additions ======

  * Lwt.both (#668, Brendan Long, Jeremy Yallop).
  * ppx_let support with open Lwt.Infix (#667, Brendan Long).
  * Lwt_stream.of_seq (#646, Hezekiah Carty).
  * Lwt_io.is_closed (#635, Andreas Garnaes).
  * Lwt_unix.IO_vectors.byte_count (#645, Raphaël Proust).
  * Support for higher baud rates in Lwt_unix.tcgetattr and Lwt_unix.tcsetattr
    (#678, Frédéric Fortier).
  * Replacement functions in Lwt_main for deprecated functions based on
    Lwt_sequence (#660).

====== Bugs fixed ======

  * 4.08 compatibility (#658).
  * Stack overflow in Lwt_stream.iter_p (#432, Varun Kohli).
  * Incorrect bounds check in Lwt_bytes.mincore (#627, Cédric Le Moigne).
  * Lwt_bytes.mincore will not be available in future releases of OpenBSD (#663,
    Kenneth Westerback).
  * Missing header in the Android build (#652, Justus Matthiesen).
  * Build broken on MSVC (98303de, 85535f7, Dmitry Bely).
  * Build broken on OpenBSD (#672, Christopher Zimmermann).
  * Lwt_io.of_bytes produces a channel with inaccurate positions (#636, Nathan
    Rebours).
  * Lwt_io._.read_int behaves incorrectly on 32-bit systems (#671, reported
    Dmitry Bely).
  * Inaccurate locations for errors related to ;%lwt (#602, @kandu).
  * (_ : t) not recognized as a catch-all pattern by the PPX (#640, Florian
    Angeletti).
  * Race condition in Lwt_react.E.limit (#606, Avni Fatehpuria).
  * Premature deallocation in Lwt_react.E.with_finaliser and
    Lwt_react.S.with_finaliser (#626, El-Hassan Wanas).

====== Miscellaneous ======

  * New tests for Lwt_bytes, portions of Lwt_unix (#619, #621, #628, #630, #673,
    Cédric Le Moigne, Anurag Soni).
  * Test suite improvements (#656, Dave Parfitt).
  * Clarifications for documentation of Lwt.try_bind, Lwt.pick (#648, #650,
    Bikal Lem).
  * Fixed documentation of Lwt_io.read_line (#657, Yoni Levy).
  * Fixed some typos (#611, #613, Rich Neswold).

===== 4.1.0 (2018-06-26) =====

====== Additions ======

  * Change license to MIT (#560).
  * Lwt_fmt, an Lwt-aware version of Format (#548, Gabriel Radanne).
  * Lwt_io.establish_server_with_client_socket (#586).

====== Bugs fixed ======

  * Lwt_stream.iter_n: rename ?max_threads argument to ?max_concurrency (#581,
    Hezekiah Carty).
  * PPX: reject match expressions that have only exception cases (#597, Raphaël
    Proust).

====== Miscellaneous ======

  * Improvements to Lwt_pool docs (#575, Bobby Priambodo).
  * Restore all PPX tests (#590, Jess Smith).

===== 4.0.1 (2018-04-13) =====

====== Bugs fixed ======

  * Race condition in worker thread management in Lwt_unix (#569, diagnosed Gabe
    Levi).
  * Hang in Lwt_unix.read on Windows (#574, #569, 86a6baf, diagnosed Gabe Levi).
  * Docs: note that Lwt_io.open_file for writing truncates the file by default
    (#570, reported Tóth Róbert).

===== 4.0.0 (2018-03-30) =====

====== Breaking ======

These changes were announced in Lwt 3.1.0 and Lwt 3.2.0. See #453 about smooth
upgrade paths.

  * Delete package lwt.ppx. The PPX syntax is in package lwt_ppx since Lwt 3.2.0
    (#338).
  * Remove >> syntax from the PPX (#495).
  * Delete modules Lwt_log, Lwt_daemon, Lwt_log_core, and package lwt.log. These
    are in package lwt_log since Lwt 3.2.0, but it is recommended to use
    Logs_lwt from the logs library instead (#484, initiated Hannes Mehnert).
  * Delete package lwt.preemptive. It is an alias for lwt.unix since Lwt 3.2.0
    (#487).
  * Delete package lwt.syntax. The Camlp4 syntax is in package lwt_camlp4 since
    Lwt 3.2.0 (#370).
  * Delete module Lwt_chan, a predecessor of Lwt_io (#441).
  * Delete package lwt.simple-top, a predecessor of utop (#371).
  * Make resolvers (Lwt.u) contravariant (#458).

====== Planned to break in 5.0.0 ======

  * Lwt.pick will raise Invalid_argument on the empty list, instead of returning
    a forever-pending promise. Also applies to Lwt.choose, Lwt.npick,
    Lwt.nchoose, and Lwt.nchoose_split (#562, Tim Reinke, prompted Hezekiah
    Carty).
  * Remove translation of [%lwt ...] to Lwt.catch from the PPX (#527).
  * Remove -no-debug option from the PPX (#528).
  * Remove Lwt_log support from the PPX (#520).

====== Bugs fixed ======

  * Lwt_io.file_length now fails with EISDIR when used on a directory (#563,
    requested Cedric Cellier).
  * Lwt_react.E.limit and Lwt_react.S.limit now working more correctly (#566,
    @Freyr666).

====== Miscellaneous ======

  * Documentation improvements (#561, Jason Evans).

===== 3.3.0 (2018-03-07) =====

====== Bugs fixed ======

  * Restore backtrace support (#554, #556, Gabe Levi).
  * Serious logic error that could cause Lwt to hang or crash (#549, reported
    @koen-struyve).
  * All Lwt_list functions are now tail-recursive (#538, Joseph Thomas).

====== Additions ======

  * Support ;%lwt syntax in the PPX (#307, Hezekiah Carty).
  * Lwt_stream.iter_n (#312, Hezekiah Carty).

====== Miscellaneous ======

  * Testing improvements (#536, #541, @cedlemo).
  * Documentation improvements (#544, #546, #547, #553, #559, Daniil Baturin,
    Jason Evans, Jess Smith, Milo Turner).

===== 3.2.1 (2018-01-11) =====

Lwt 3.2.1 is released because it still packages lwt.ppx, a deprecated copy of
package lwt_ppx, and the two packages should be kept in sync.

====== Deprecations ======

  * All PPX options are deprecated and should not be used (#534).
  * The [%lwt ...] PPX syntax should be replaced by Lwt.catch (#534).

====== Fixes ======

  * Clean up PPX -help usage message output (#525, Zan Doye).

====== Miscellaneous ======

  * More thorough testing (#512, #535, Joseph Thomas).
  * Clarification of the C binding (#521, @cedlemo).

===== 3.2.0 (2017-12-19) =====

====== Additions ======

  * Lwt_mvar.take_available, Lwt_mvar.is_empty (#459, Hezekiah Carty).
  * Lwt_io.open_temp_file, Lwt_io.with_temp_file (#467, Joe Thomas).
  * New reference documentation for module Lwt (#469).
  * Lwt_pool.clear and ?dispose argument for Lwt_pool.create (#483,
    Hezekiah Carty).
  * Lwt_pool.wait_queue_length (#493, Jerome Vouillon).

====== Bugs fixed ======

  * Lwt.npick never worked (#447, Zack Coker).
  * Lwt_pool.use now always calls ?validate on elements (#461, Joe Thomas).
  * Better locations generated by the PPX (#470, Fabian Hemmer).
  * Keep worker thread count accurate in Lwt_unix when pthread_create fails
    (#493, @koen-struyve).
  * Leaked exceptions in Lwt_list (#499).
  * Memory leak in Lwt_unix.getnameinfo (#503, Hannes Mehnert).

====== Planned to break in 4.0.0 ======

See #453 for details and instructions about planned breakage in Lwt 4.0.0.

  * The semantics of Lwt will be adjusted for better exception and stack safety
    (#500).
  * The PPX will be factored out into its own opam package, lwt_ppx. This
    package is installable from opam now, as of Lwt 3.2.0 (#338).
  * Similarly, the deprecated Camlp4 syntax will be factored out into
    lwt_camlp4, which is installable from opam now (#370).
  * Modules Lwt_log, Lwt_log_core, Lwt_log_rules, and Lwt_daemon are being
    deprecated and factored out into opam package lwt_log, also installable from
    opam now. Use the logs library for logging, in particular module Logs_lwt.
    Direct daemonization is deprecated on most platforms (#484, Hannes Mehnert).
  * The >> construct from the PPX will be deleted (#471, Raphaël Proust).
  * Package lwt.preemptive is being merged into lwt.unix. In 3.2.0,
    lwt.preemptive becomes an alias for lwt.unix, and the package name
    lwt.preemptive will be deleted in 4.0.0 (#487).

====== Deprecations ======

  * Lwt.waiter_of_wakener should not be used, as it can lead to soundness bugs
    in future (but not current) Lwt (#458).
  * Lwt_sequence was deprecated in Lwt 2.6.0, but it now has a warning attached,
    as do Lwt.add_task_r and Lwt.add_task_l, which use it (#361).
  * Use of the following functions is discouraged, but they have not yet
    received deprecation warnings: Lwt.with_value, Lwt.cancel, Lwt.state,
    Lwt.ignore_result (#359, #469).

====== Miscellaneous ======

  * Replace references to Camlp4 in the manual with the PPX (#457, Bobby
    Priambodo).
  * More tests for Lwt_pool (#464, Joe Thomas).
  * Expect tests for the PPX (#474, Fabian Hemmer).

===== 3.1.0 (2017-07-19) =====

====== Additions ======

  * Port to Jbuilder (#374, Andrew Ray).
  * Lwt_io.establish_server_with_client_address (#346, Rudi Grinberg).
  * Lwt_unix.getcwd (#403, Raphaël Proust).

====== Planned to break in 4.0.0 ======

  * Delete lwt.simple-top (#371).
  * Delete Lwt_chan (#441).

====== Fixes ======

  * Make Lwt_log functions tail-recursive (#348, Jan Doms).
  * Make more of Lwt_list tail-recursive (#347, Jan Doms).
  * Improve string messages in exceptions (#368, #382, Jan Doms, Raphaël
    Proust).
  * Don't call Unix.set_nonblock or Unix.clear_nonblock unnecessarily on
    some fds (#356, David Sheets).
  * Lwt_unix.sleep and Lwt_unix.timeout returning too early when using
    libev (#433, Stijn Devriendt).
  * Lwt_sequence.fold_r iterating the wrong way in some cases (#405,
    Stijn Devriendt).
  * Build conflicts in some cases due to duplicate cst_to_constr
    function (#362, Jérémie Dimino).
  * Don't use deprecated readdir_r system call (#430, Raphaël Proust).

====== Miscellaneous ======

  * The Lwt core, lwt.ml, has been thoroughly refactored and commented
    (#354, reviewed Gabriel Radanne, Edwin Török, Raphaël Proust, Jan
    Doms, Fabian Hemmer, Sebastien Mondet, Simon Cruanes, Anil
    Madhavapeddy, Pierre Chambart, and many others).
  * Lots of tests for most of the Lwt core (#339, #389, #392, #440,
    #448, #450, Joseph Thomas, Ryan Slade).
  * Documentation fixes (including by Joseph Thomas, Raphaël Proust,
    Richard Degenne, Stavros Polymenis).
  * Contributing documentation (#379).
  * Massively adjust whitespace for legibility (#400, #409, #416,
    Richard Degenne).
  * Improvements to CI (Etienne Millon, Raphael Rafatpanah, Zack Coker,
    Yotam Barnoy).
  * The additional packages lwt_ssl, lwt_react, lwt_glib get new minor
    releases, the change being new Jbuilder build systems (#374, Andrew
    Ray).

===== 3.0.0 (2017-04-10) =====

====== Breaking ======

  * These changes were originally announced in release 2.7.0 (#308).
  * Lwt_engine.libev now has an optional argument for selecting the libev back
    end (#269, #294, Jeremy Yallop).
  * Lwt_io.establish_server has been changed to make it more difficult to leak
    file descriptors (#258, #260).
  * Lwt_io.shutdown_server now evaluates to a promise, which completes when the
    listening socket's close(2) operation completes (#259).
  * Lwt_unix.bind now evaluates to a promise, because the bind(2) system call
    can block for Unix domain sockets (#296, requested David Sheets).
  * ocamlfind packages lwt.react, lwt.ssl, lwt.glib are replaced by lwt_react,
    lwt_ssl, lwt_glib. These have been separate OPAM packages, under those
    names, since 2.7.0 (#301).

===== 2.7.1 (2017-04-08) =====

====== Fixes ======

  * OCaml 4.05 compatibility (Mauricio Fernandez, #322).
  * Give Lwt_unix.file_exists the same semantics as Sys.file_exists, with
    respect to not raising Unix.Unix_error (Mauricio Fernandez, #316).
  * Improve diagnostics from build scripts (Tim Cuthbertson, #313, #314).

====== Additions ======

  * Announce Lwt_result, which was originally released as an experimental module
    in release 2.6.0 (Simon Cruanes, #320, #247).

===== 2.7.0 (2017-01-03) =====

====== General ======

  * Values of types a Lwt.t are now referred to as promises rather than threads
    (#300). The manual has not yet been updated.

====== Breaking ======

  * After this release, Lwt will switch to semantic versioning. Future breaking
    changes will first require deprecation, then a major version number increase
    (#293).
  * Lwt no longer supports OCaml 4.01 (#272).
  * Lwt_unix.fdatasync is no longer available on macOS. It was calling an
    undocumented system call on that system (#285, Jeremy Yallop).

====== Planned to break in 3.0.0 ======

  * APIs in this category have deprecation messages attached. The messages will
    be displayed if you recompile your code, and can also be seen in #308.
  * Lwt_engine.libev will have an argument for selecting the libev back end
    (#269, #294, Jeremy Yallop).
  * Lwt_io.establish_server will be replaced by a version that makes it
    difficult to leak file descriptors (#258, #260).
  * Lwt_io.shutdown_server will evaluate to a promise, which indicates when the
    close operation completes (#259).
  * Lwt_unix.bind will evaluate to a promise, since bind can block for Unix
    domain sockets (#296, requested David Sheets).
  * ocamlfind packages lwt.react, lwt.ssl, and lwt.glib will be replaced by the
    new lwt_react, lwt_ssl, and lwt_glib. These are now distributed in new OPAM
    packages with the same names, separately from OPAM package lwt (#301).

====== Additions ======

  * Lwt_unix.readv and Lwt_unix.writev - zero-copy scatter/gather I/O
    (#291, #299).
  * ?fail_on_error argument for Lwt_log.load_rules (#306, Daniil Baturin).
  * Lwt_log.level_of_string (#306, Daniil Baturin).

====== Changes ======

  * Lwt_stream.of_list, Lwt_stream.of_array, Lwt_stream.of_string now
    immediately push all elements into the created streams
    (#239, Spiros Eliopoulos).

====== Deprecations ======

  * Lwt_stream.map_exn in favor of Lwt_stream.wrap_exn, which uses OCaml's
    standard result type (#295).

====== Bugs fixed ======

  * Ungraceful failure if directory handle used after Lwt_unix.closedir (#292).
  * Buffer overflow in Lwt_unix.readdir and Lwt_unix.readdir_n (#292).
  * Unnecessary allocations in Lwt_unix.readdir_n (#292, found Jeremly Yallop).

====== Miscellaneous ======

  * Annotate existing deprecations with [@@ocaml.deprecated ...] (5737f5b).
  * Improvements to the examples (#288, Rich Neswold).
  * Documentation fixes, including by Rich Neswold.
  * New tests and various minor internal improvements.
  * Run tests in CI with all OCaml warnings enabled (dadb926).
  * Much cleaner build output.
  * Add scratch/ directory for local use by developers.

===== 2.6.0 (2016-10-27) =====

====== Additions ======

  * Lwt_stream.closed and Lwt_stream.is_closed (#223, Spiros Eliopoulos).
  * Lwt_switch.with_switch (#256, Thomas Leonard).
  * Define 'a Lwt.result as ('a, exn) result (#247, Simon Cruanes).
  * Lwt_condition.broadcast_exn (#241, Nicolas Ojeda Bar).
  * Lwt_unix.utimes (#193).

====== Bugfixes ======

  * Memory leak in Lwt_unix.readdir_n (#229, diagnosed Thomas Leonard).
  * Memory leak in Lwt.protected (#56, #181, reported @ygrek, Mauricio
    Fernandez).
  * Lwt_switch.turn_off hook exception handling (995b704).
  * Handling of ENOTCONN when channels passed to handler of
    Lwt_io.establish_server are closed (95fb431).
  * Duplicate exceptions on implicit close in Lwt_io.with_connection (b1afe45).
  * Deadlock in Lwt_main.at_exit (#48, #114, reported Jérôme Vouillon, Vincent
    Bernardoff).
  * Performance of Lwt_preemptive.detach (#218, #219, Mauricio Fernandez).
  * Bad hash functions for libev loops (#146, reported Mark Christiaens).
  * Hash of uninitialized data in Lwt_io (#217, reported Jeremy Yallop).
  * Update log sections after Lwt_log.load_rules (#188, reported @rand00).
  * Print three digits for milliseconds in Lwt_log (#264, Fabian Hemmer).
  * Do not truncate Unix job notification ids in C (#277, diagnosed
    @stijn-devriendt).

====== Deprecations ======

  * Lwt_stream.on_termination: bind on Lwt_stream.closed instead.
  * Lwt.make_value, Lwt.make_error: use result's Ok and Error constructors.
  * Lwt_pqueue, Lwt_sequence: use min-heaps and linked lists from another
    library (#135).
  * Pa_lwt, Pa_lwt_log: use Ppx_lwt.

====== Miscellaneous ======

  * Update examples to use PPX syntax instead of Camlp4 (#108, Peter Zotov).
  * Set up Travis, AppVeyor for testing on Linux, OS X, Cygwin, and MinGW. MSVC
    also planned.
  * Large amount of local documentation fixes (Hezekiah Carty, Etienne Millon,
    Leo Wzukw, Sebastien Mondet, reports by others).
  * A bunch of new tests.

===== 2.5.2 (2016-04-25) =====

  * Fix compatibility for 4.03 (#227)
  * Various documentation fixes (#199,#200,#210)
  * Improve wildcard detection in the ppx (#198)
  * Fix Lwt_stream: bounded_push#close wake the reader (#201)
  * Fix infinite loop with Lwt_stream.choose (#214)
  * Fix laziness failure with Lwt_io.common#close (#207)

===== 2.5.1 (2015-12-07) =====

  * Lwt_stream.on_terminate -> Lwt_stream.on_termination
  * Lwt_unix: handle O_CLOEXEC
  * Lwt_log: add OSX syslog path
  * Ppx: Improve lwt%match, improve catchall detection
  * Add Lwt_unix.file_exists and Lwt_unix.Large_file.file_exists
  * Build fixes

===== 2.5.0 (2015-07-03) =====

  * API CHANGE: Functions in Lwt_io that were previously using a
    ~buffer_size argument now takes a ~buffer argument.
  * Accept ?buffer argument in Lwt_ssl.{in,out}_channel_of_descr.
  * Use newer Ssl bigarray read/write functionality to avoid
    allocation in Lwt_ssl.
  * Fix non-reentrant function calls (#136)
  * IPv4 multicast support.
  * Add support for if%lwt in ppx extension.
  * Add Lwt.return_some.
  * Disable log syntax extension by default in ppx.
    Give [-log] as ppx argument to enable it.
  * Nanosecond precision for Lwt_unix.stat.
  * Minor fixes + documentation improvements.

===== 2.4.8 (2015-03-11) =====

  * Fix compilation under Windows (#117, #129)
  * Fix Lwt_engine.on_timer (#121)
  * Add Lwt_log_core.reset_rules (#123)
  * Fixed typos in the documentation (#119, #131)

===== 2.4.7 (2015-01-06) =====

  * camlp4 is now optional.
  * Add safe_string compliance except for Lwt_ssl (need ocaml-ssl fix).
  * Add Lwt.Infix module to open instead of Lwt to have (>>=), etc.
  * Add Lwt_list.filter_map_{s,p} functions.
  * Add Lwt.fail_{with,invalid_arg} functions.
  * Improved Android support.
  * Remove deprecated lwt.text and lwt.top libraries.
  * Remove deprecated Lwt_signal and Lwt_event modules from
    lwt.react.
  * Fix #111: try_lwt wrongly warns about unused match case.
  * Fix #96: Fix Lwt_react.S.limit and Lwt_react.E.limit.
  * Fix #91: Workaround to fix compilation on OSX.

===== 2.4.6 (2014-10-12) =====

  * Add a ppx syntax extension
  * Add a ?fd argument to
    Lwt_io.{open_connection,with_connection,establish_server}.
  * Fix stub for getaddrinfo and getprotobyname
  * Windows fix: don't throw an exception in the notification handler
    if we're shutting down
  * Fix include file search in ./configure
  * ./configure fixes for windows
  * Fix: use sys_exit instead of exit when Unix.execv fails

===== 2.4.5 (2014-04-21) =====

  * Lwt_ssl: expand API to allow setting socket options with Ssl
    functions
  * fix for camlp4 trunk
  * support for React 1.0.0
  * add Lwt_sequence.find_node_* functions
  * Lwt_log: get backtrace early to overcome exns in
    Printexc.to_string
  * fix potential deadlock in lwt_unix_recv_notifications
  * lwt.glib fixes:
    - handle HUP
    - fix for BSD/OSX
  * do not raise an exception in Lwt_log if argv[0] is blank

===== 2.4.4 (2013-10-22) =====

  * add Android support
  * fix issues in stubs for Lwt_unix jobs
  * fix compatibility issue with OCaml 4.01
  * fix the stub for ev_timer_init
  * add Lwt.log containing Lwt_log_core, the Unix-free part of Lwt_log
  * add Lwt_ssl.get_fd
  * fix stdout/stderr redirections in Lwt_daemon.daemonize
  * add Lwt_list.{map,iter}i{_s,_p}

===== 2.4.3 (2012-12-27) =====

  * fix Lwt_ssl.{in,out}_channel_of_descr: shutdown and close the
    socket when the channel is closed

===== 2.4.2 (2012-09-28) =====

  * fix the stub for Lwt_unix.readdir
  * change the default method for Lwt_glib.install
    (use the glib main loop by default: more portable)
  * ignore invalid file descriptors returned by glib
    (like the emulation of select in glib does)
  * use environment variables in discover.ml
    - use LIBRARY_PATH and C_INCLUDE_PATH for searching headers
    - allow to pass flags for a library in <LIB>_CLFAGS and <LIB>_LIBS
  * add Lwt_unix.on_signal_full

===== 2.4.1 (2012-08-22) =====

  * Add Lwt_stream.on_terminate
  * Fix Lwt_gc
  * Fix stubs for get_credentials on *BSD

===== 2.4.0 (2012-07-16) =====

  * Reimplement Lwt_stream
    - much simpler and more efficient
    - do not use Weak
    - add bounded push streams
  * Add Lwt.async
  * Add Lwt_preemptive.run_in_main
  * Implement Lwt_unix.get_credentials on MacOS X/OpenBSD
  * Ensure that on_cancel functions are executed first
  * Better implementation of Lwt.cancel with more tests
  * Simplify the API for unix jobs
  * Better handling of the master lock in libev stubs
  * Windows fixes/updates:
    - pass -lws2_32 instead of ws2_32.lib if building with mingw
    - fix a bug causing Lwt_unix.read/write to block when a socket
      is not readable/writable
    - port Lwt_process and Lwt_unix.system to Windows
  * Compatibility with OCaml 4.00:
    - add O_SHARE_DELETE to Lwt_unix.open_flag
    - add -package compiler-libs.toplevel for files using Toploop
  * Do not use module Sys for signal handling to avoid
    OCaml code to be called in a C thread
  * Fix Lwt_unix.wrap_syscall: try instead of Lwt.catch
  * Fix a dead-lock between lwt_unix_send_notification
    and lwt_unix_recv_notifications
  * Fix #277: add a function to return the Ssl.socket of a Lwt_ssl.socket
  * Fix problems with C libraries detection/linking

===== 2.3.2 (2011-11-04) =====

  * Add location informations in logs:
    ** allow loggers to get the current location through local storage
    ** pass current location to logging functions
    ** pass the current location with the syntax extension
  * Add Lwt.on_termination
  * Add Lwt_unix.reinstall_signal_handler
  * Add Lwt_io.flush_all
  * Add assert_lwt keyword to the syntax extension
  * Add Lwt.wrap
  * Add Lwt_glib.iter and Lwt_glib.wakeup
  * OCaml 3.13 ready
  * Allow to compile without libev support
  * Fix bugs in Lwt_io
  * Better handling of forks
  * Fix many problems on Windows

===== 2.3.1 (2011-07-13) =====

  * Fix building of documentation when using the tarball
  * Add Lwt_unix.fsync and Lwt_unix.fdatasync
  * Fix the stubs for Lwt_unix.send_msg when fd-passing is not
    available
  * Add -lwt-sequence-strict option to the syntax extension
  * Use a custom PRNG state for Lwt.choose and Lwt.pick
  * Fix a display glitch when starting the toplevel
  * Add Lwt_unix.fork which should now be used when one want to use
    Lwt in the child process
  * Better implementation of Lwt_unix.readlink and
    Lwt_unix.gethostbyname, which fixes compilation on Hurd
  * Add Lwt.wakeup_later and Lwt.wakeup_later_exn to be used when one
    need to do lot of nested wakeup, which fixes a buffer overflow in
    Lwt_mutex
  * Fix Lwt_unix.abort and Lwt_unix.close (threads was never wakeup)
  * Fix Lwt_throttle for correct timings
  * Fix subtle use of cancel

===== 2.3.0 (2011-04-12) =====

  * Add an extensible system of engines to:
    ** allow the user to replace libev by another event system, such
       as select
    ** allow easier integration of external libraries supporting
       asynchronous operations
  * Lots of improvements for Windows:
    ** use the OCaml select instead of libev by default on Windows
    ** make asynchronous operations on non-socket file descriptors
       such as pipes to work
    ** make glib integration to work
  * Better use of engines in Lwt_unix: now events are cached to minimize
    the amount of calls to epoll_ctl
  * Use an eventfd when possible for notifications for faster delivery
  * Add modules:
    ** Lwt_sys: allow to test availability of extra features
    ** Lwt_react: replace Lwt_event and Lwt_signal
  * Allow to configure logging rules at runtime in Lwt_log
  * Add match_lwt and while_lwt to the syntax extension
  * Fixes:
    ** syntax extension: handle "lwt ... = ... in ..." at toplevel
    ** make the notification system fork-proof
    ** fix an issue with stubs not raising correctly exceptions

===== 2.2.1 (2011-01-26) =====

  * Better interaction with Js_of_OCaml.
  * Add functions {{{Lwt.register_pause_notifier}}} and {{{Lwt.paused_count}}}.

===== 2.2.0 (2010-12-13) =====

  * Bugfixes:
    ** Fix a bug with cancellable threads causing {{{Canceled}}}
       exceptions to be raised randomly
    ** Fix a fd-leak in Lwt_io.open_connection
  * {{{Lwt_unix}}} now use libev instead of select
  * Add thread local storage support to {{{Lwt}}}
  * Add backtrace support to {{{Lwt}}}. Now {{{Lwt}}} exceptions can
    be recorded by using the syntax extension with the {{{-lwt-debug}}}
    command line switch.
  * Allow blocking system calls to be executed in parallels
  * Change the type of many functions of {{{Lwt_unix}}}, which now
    return a {{{Lwt}}} thread
  * Add functions {{{Lwt_unix.readable}}} and {{{Lwt_unix.writable}}}
  * Add function {{{Lwt_io.is_busy}}}
  * Add functions {{{Lwt_event.delay}}} and {{{Lwt_signal.delay}}}
  * Add function {{{Lwt_term.render_update}}}
  * Add function {{{Lwt_ssl.embed_socket}}}
  * Add module {{{Lwt_bytes}}} defining operations on bigarrays
    instead of strings
  * Use bigarrays in Lwt_io instead of strings for the internal buffer.
    Lwt_io.make now takes a function that uses a bigarray.
  * Add module {{{Lwt_switch}}}

===== 2.1.1 (2010-06-13) =====

  * Many bugfixes, including:
    ** buggy behaviour of cancellable threads
    ** file descriptor leakage in {{{Lwt_unix.accept_n}}}
  * Add {{{Lwt.nchoose}}} and {{{Lwt.npick}}}
  * Use {{{set_close_on_exec}}} for fds created by {{{Lwt_log}}}
  * Better implementation of lwtized react functions

===== 2.1.0 (2010-04-19) =====

  * Rename {{{Lwt.select}}} to {{{Lwt.pick}}}
  * Removing module {{{Lwt_monitor}}} in favour of {{{Lwt_mutex}}} and
    new module {{{Lwt_condition}}}
  * More react helpers:
    ** {{{Lwt_event.next}}}
    ** {{{Lwt_event.limit}}} and {{{Lwt_signal.limit}}}
    ** {{{Lwt_event.from}}}
  * Adding function {{{Lwt_main.fast_yield}}}
  * Adding unit tests
  * Optimisation of {{{Lwt}}}
  * Adding module {{{Lwt_log}}} for logging
  * Adding a camlp4 filter for remmoving logging statement or inlining
    tests
  * Adding module {{{Lwt_daemon}}}
  * Adding function {{{Lwt_unix.recv_msg}}} and {{{Lwt_unix.send_msg}}}
  * Adding function {{{Lwt_unix.wait4}}}
  * Adding function {{{Lwt_io.establish_server}}}
  * Adding module {{{Lwt_list}}}
  * Enhancement in {{{Lwt_process}}}, it now support redirections and
    timeouts
  * Allow to use {{{select}}} on arbitrary high file descriptors
  * More commands and features in {{{Lwt_read_line}}}:
    ** Handle "undo" command
    ** New controllable read-lines instances
    ** More edition commands
    ** Completion as you type
    ** Backward search
  * Enhancement in {{{Lwt_term}}}: more drawing functions and allow to
    put the terminal into drawing mode
  * Optimisation of {{{Lwt_stream}}}
  * Optimisation of {{{Lwt_io.write_char}}} and {{{Lwt_io.read_char}}}
  * Bugfix of {{{Lwt_stream}}}: two parallel {{{Lwt_stream.get}}}
    returned the same value
  * Bugfix in {{{Lwt_unix.connect}}}: it returned immediately on EINPROGRESS
  * Bugfixes in {{{Lwt_glib}}}: file descriptors were not monitored correctly

===== 2.0.0 (2009-10-15) =====

  * Adding modules:
    ** {{{Lwt_stream}}}: lwt-aware version of the {{{Stream}}} module
    ** {{{Lwt_gc}}} for using {{{finalise}}} without
       {{{Lwt_unix.run}}}
    ** {{{Lwt_io}}}: a new implementation of buffered channels with
       more features and better handling of concurrent access
    ** {{{Lwt_text}}}: implementation of text channels
    ** {{{Lwt_process}}}: helpers to spawn processes and communicate
       with them
    ** {{{Lwt_main}}} for abstracting the main loop and allowing
       replacement by a custom main loop
    ** {{{Lwt_glib}}} for integration into the glib main event loop
    ** {{{Lwt_term}}} for interaction with the terminal
    ** {{{Lwt_read_line}}} for interactive user input
    ** {{{Lwt_monitor}}}, {{{Lwt_mvar}}}: combined locks for
       synchronization with conditional variables for notification
    ** {{{Lwt_throttle}}} for limiting rate of execution
       (e.g. for authentication procedure)
    ** {{{Lwt_sequence}}}: mutable sequence of elements
    ** {{{Lwt_event}}}, {{{Lwt_signal}}}: helpers for reactive
       programming with lwt
  * Adding a syntax extension {{{pa_lwt}}}:
    ** handles anonymous bind {{{a >> b}}}
    ** adds syntactic sugar for catching errors (ticket #6)
    ** adds syntactic sugar for parallel let-binding construction
    ** adds syntactic sugar for for-like loops
  * Top-level integration:
    ** threads can runs while reading user input
    ** line editing support
  * New enhanced OCaml toplevel with some basic completion features
  * Adding C stubs to reimplement {{{Unix.read}}} and {{{Unix.write}}}
    with assumption of non-blocking behaviour
  * Adding more functions/helpers in {{{Lwt}}}
  * Fixing memory leaks in {{{Lwt.choose}}}
  * Bugfix in {{{Lwt_chan.close_*}}} (ticket #66)
  * Separate the type of threads (covariant) from the type of thread
    wakeners (contravariant); the type of many functions related to
    {{{Lwt.wait}}} has been changed
  * Add cancelable threads
  * Unix-dependent part is now put in its own archive and findlib
    package.

===== 1.1.0 (2008-06-25) =====

  * Adding module {{{Lwt_pool}}} for creating pools (for example pools
    of connections)
  * Adding a few functions in {{{Lwt_chan}}}
  * Fixing bugs in {{{Lwt_util.map_serial}}} and
    {{{Lwt_util.iter_serial}}}
  * Putting {{{Lwt_preemptive}}}, {{{Lwt_lib}}} and {{{Lwt_ssl}}} in
    separate libraries and findlib subpackages so that lwt.cma depends
    only on unix.cma.

===== 1.0.0 (and before) =====

  * See Ocsigen changelog<|MERGE_RESOLUTION|>--- conflicted
+++ resolved
@@ -1,13 +1,11 @@
-<<<<<<< HEAD
 ===== 5.10.0 =====
 
 ====== Misc
 
-  * In `Lwt_io`, functions that create sockets gain new options `?set_tcp_nodelay`
-    and `?prepare_fd` to exert more control over the socket. (#1061)
-    `?set_tcp_nodelay` is set to `true` by default which means TCP_NODELAY is now
-    set by default for such functions.
-=======
+  * In `Lwt_io`, functions that create sockets gain new options `?set_tcp_nodelay` and `?prepare_fd`. (#1061, Simon Cruanes)
+
+  * Breaking change: `?set_tcp_nodelay` is set to `true` by default which means TCP_NODELAY is now set by default for such functions. (#1061, Simon Cruanes)
+
 ===== 5.9.2 =====
 
 ====== Packaging ======
@@ -25,7 +23,6 @@
 ====== Fixes ======
 
   * META files now carry version information. (Hugo Heuzard, #1042, #1053)
->>>>>>> 5349dd29
 
 ===== 5.9.0 =====
 
