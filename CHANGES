--- conflicted
+++ resolved
@@ -1,17 +1,12 @@
-<<<<<<< HEAD
 ===== dev =====
 
 ====== Additions ======
 
   * Lwt_direct using Lwt in direct-style. (Simon Cruanes, #1060)
 
-=======
-===== 6.0.0 =====
-
   * Support multiple scheduler running in parallel in separate domains.
 
   * Exception filter defaults to letting systems exceptions through.
->>>>>>> fda2814b
 
 ===== 5.9.0 =====
 
