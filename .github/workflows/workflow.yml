--- conflicted
+++ resolved
@@ -64,21 +64,17 @@
       - run: opam install conf-libev
         if: ${{ matrix.libev == true }}
 
-<<<<<<< HEAD
-      - run: opam install --deps-only --with-test ./lwt.opam ./lwt_ppx.opam ./lwt_react.opam ./lwt_retry.opam
-=======
-      - run: opam install ./lwt.opam ./lwt_react.opam ./lwt_retry.opam ./lwt_ppx.opam --deps-only --with-test
+      - run: opam install ./lwt.opam ./lwt_direct.opam ./lwt_react.opam ./lwt_retry.opam ./lwt_ppx.opam --deps-only --with-test
 
       - run: opam install ./lwt_ppx__ppx_let_tests.opam --deps-only --with-test
         if: ${{ fromJSON(steps.configppx.outputs.letppx) }}
 
-      - run: opam exec -- dune build --only-packages lwt,lwt_react,lwt_retry
->>>>>>> 82908491
+      - run: opam exec -- dune build --only-packages lwt,lwt_direct,lwt_react,lwt_retry
 
       - run: opam exec -- dune build --only-packages lwt,lwt_ppx__ppx_let_tests
         if: ${{ fromJSON(steps.configppx.outputs.letppx) }}
 
-      - run: opam exec -- dune runtest --only-packages lwt,lwt_react,lwt_retry,lwt_ppx
+      - run: opam exec -- dune runtest --only-packages lwt,lwt_direct,lwt_react,lwt_retry,lwt_ppx
 
       - run: opam exec -- dune runtest --only-packages lwt,lwt_ppx__ppx_let_tests
         if: ${{ fromJSON(steps.configppx.outputs.letppx) }}
