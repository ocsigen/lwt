language: generic

scripts:
  - &opam
    before_install:
      - |
        if [ "$TRAVIS_EVENT_TYPE" == cron ]
        then
          rm -rf ~/.opam ./_opam ./_cache
        fi

    install:
      - |
        if [ "$LIBEV" != no ]
        then
          sudo apt-get update -qq
          if [ "$MUSL" != yes ]
          then
            sudo apt-get install -qq libev-dev
          else
            sudo apt-get install musl-tools
            wget http://dist.schmorp.de/libev/Attic/libev-4.27.tar.gz
            tar xf libev-4.27.tar.gz
            cd libev-4.27
            CC=musl-gcc ./configure --prefix `pwd`/install
            make
            make install
            sudo cp install/include/* /usr/include/x86_64-linux-musl
            sudo cp install/lib/* /usr/lib/x86_64-linux-musl
            cd ..
          fi
        fi

      - OS=linux
      - |
        if [ "$TRAVIS_OS_NAME" == osx ]
        then
          OS=macos
        fi
      - VERSION=2.0.6
      - PKG=opam-$VERSION-x86_64-$OS
      - wget https://github.com/ocaml/opam/releases/download/$VERSION/$PKG
      - sudo mv $PKG /usr/local/bin/opam
      - sudo chmod a+x /usr/local/bin/opam

      - opam init -y --bare --disable-sandboxing --disable-shell-hook
      - CACHED=yes
      - |
        if [ ! -d _opam/bin ]
        then
          CACHED=no
        fi
      - |
        if [ "$CACHED" == no ]
        then
          rm -rf _opam
          opam switch create . $COMPILER $REPOSITORIES --no-install
        fi
      - eval `opam env`
      - opam --version
      - ocaml -version

      - opam pin add --no-action ounit 2.0.8 # 2.1.2 release is broken.
      - CACHED=yes
      - |
        if [ ! -d _cache/build ]
        then
          CACHED=no
        fi
      - |
        if [ "$CACHED" == no ]
        then
          if [ "$PPX" == no ]
          then
            opam install ./lwt.opam ./lwt_react.opam --deps-only --yes
          else
            opam install . --deps-only --yes
          fi
        fi
      - |
        if [ "$CACHED" == no && "$LIBEV" != no ]
        then
          opam install -y conf-libev
        fi
      - |
        if [ "$CACHED" == yes ]
        then
          cp -r _cache/_build .
        fi

      - |
        if [ "$LIBEV" == no ]
        then
          LWT_DISCOVER_ARGUMENTS="--use-libev false"
        else
          LWT_DISCOVER_ARGUMENTS="--use-libev true"
        fi
      - export LWT_DISCOVER_ARGUMENTS

    script:
      - |
        if [ "$COVERAGE" != yes ]
        then
          if [ "$PPX" == no ]
          then
            dune build --only-packages lwt,lwt_react
            dune runtest --only-packages lwt,lwt_react --force
          else
            dune build
            dune runtest --force
          fi
        else
          make coverage
          bisect-ppx-report send-to Coveralls
        fi

      - |
        if [ "$CACHED" == no ]
        then
          mkdir -p _cache
          cp -r _build _cache
        fi

      - |
        if [ "$DOCS" == yes ]
        then
          bash src/util/travis-docs.sh
        fi
      - |
        if [ "$PACKAGING" == yes ]
        then
          make install-for-packaging-test packaging-test uninstall-after-packaging-test
        fi
      - |
        if [ "$PPX_LET" == yes ]
        then
          make ppx_let-test-deps ppx_let-test
        fi

    before_cache:
      - opam clean

    cache:
      directories:
        - $HOME/.opam
        - ./_opam
        - ./_cache

  - &esy
    install: npm install -g esy
    script:
      - esy install
      - esy build
      - 'esy sh -c "cat #{self.target_dir}/_build/default/src/unix/unix_c_library_flags.sexp"  | grep lev'
      - |
        sed -i 's#"@opam/conf-libev": "\*",##g' esy.json
      - esy install
      - esy build
      # Check `lev` isn't detected
      - 'esy sh -c "cat #{self.target_dir}/_build/default/src/unix/unix_c_library_flags.sexp"  | grep -v lev'

    cache:
      directories:
        - $HOME/.esy

matrix:
  include:
    - <<: *opam
      os: linux
      env: COMPILER=4.12.0+trunk REPOSITORIES=--repo=default,beta=git://github.com/ocaml/ocaml-beta-repository.git
    - <<: *opam
      os: linux
      env: COMPILER=4.11.1
    - <<: *opam
      os: osx
      env: COMPILER=4.10.1 LIBEV=no
    - <<: *opam
      os: linux
<<<<<<< HEAD
      env: COMPILER=4.10.1 LIBEV=no PPX_LET=yes COVERAGE=yes
=======
      env: COMPILER=4.10.0 LIBEV=no PPX_LET=yes
>>>>>>> 3dfa797c
    - <<: *opam
      os: linux
      env: COMPILER=4.09.1 DOCS=yes
    - <<: *opam
      os: linux
      env: COMPILER=4.08.1+musl+flambda MUSL=yes
    - <<: *opam
      os: linux
      env: COMPILER=4.07.1
    - <<: *opam
      os: linux
      env: COMPILER=4.06.1 LWT_STRESS_TEST=true
    - <<: *opam
      os: linux
      env: COMPILER=4.05.0+bytecode-only
    - <<: *opam
      os: linux
      env: COMPILER=4.04.2 PACKAGING=yes
    - <<: *opam
      os: linux
      env: COMPILER=4.03.0 PPX=no
    - <<: *opam
      os: linux
      env: COMPILER=4.02.3 PPX=no
    - <<: *esy
      os: linux
      env: ESY=yes

  allow_failures:
    - env: COMPILER=4.09.0 DOCS=yes
    - env: COMPILER=4.08.1+musl+flambda MUSL=yes
    - env: COMPILER=4.07.1
    - env: COMPILER=4.06.1 LWT_STRESS_TEST=true
    - env: COMPILER=4.05.0+bytecode-only
    - env: COMPILER=4.04.2 PACKAGING=yes
    - env: COMPILER=4.03.0 PPX=no
    - env: ESY=yes

  fast_finish: true

notifications:
  email:
    on_success: always
    on_failure: always<|MERGE_RESOLUTION|>--- conflicted
+++ resolved
@@ -176,11 +176,7 @@
       env: COMPILER=4.10.1 LIBEV=no
     - <<: *opam
       os: linux
-<<<<<<< HEAD
-      env: COMPILER=4.10.1 LIBEV=no PPX_LET=yes COVERAGE=yes
-=======
-      env: COMPILER=4.10.0 LIBEV=no PPX_LET=yes
->>>>>>> 3dfa797c
+      env: COMPILER=4.10.1 LIBEV=no PPX_LET=yes
     - <<: *opam
       os: linux
       env: COMPILER=4.09.1 DOCS=yes
